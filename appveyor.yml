--- conflicted
+++ resolved
@@ -2,66 +2,27 @@
   - x64
 
 environment:
+  global:
+    MSYS2_BASEVER: 20150512
+    MSYS2_ARCH: x86_64
   matrix:
-<<<<<<< HEAD
-    - APPVEYOR_BUILD_WORKER_IMAGE: Visual Studio 2015
-      ARCH: win32-msvc14
-      HOST_ARCH_ARG: --enable-msvc
-      ADD_PATH: /mingw64/bin
-    - APPVEYOR_BUILD_WORKER_IMAGE: Visual Studio 2015
-      ARCH: win32-msvc14
-      HOST_ARCH_ARG: --enable-msvc --disable-shared --enable-static
-      ADD_PATH: /mingw64/bin
-    - APPVEYOR_BUILD_WORKER_IMAGE: Visual Studio 2017
-      ARCH: win32-msvc15
-      HOST_ARCH_ARG: --enable-msvc
-      ADD_PATH: /mingw64/bin
-    - APPVEYOR_BUILD_WORKER_IMAGE: Visual Studio 2017
-      ARCH: x86_64-w64-mingw32
-      HOST_ARCH_ARG:
-      ADD_PATH: /mingw64/bin
-    - APPVEYOR_BUILD_WORKER_IMAGE: Visual Studio 2017
-      ARCH: i686-w64-mingw32
-      HOST_ARCH_ARG:
-      ADD_PATH: /mingw32/bin
+    - HOST_ARCH_ARG: --host=x86_64-w64-mingw32
+      ADD_PATH_BASH: /mingw64/bin
+      ADD_PATH_CMD: C:\msys64\usr\bin;C:\msys64\mingw64\bin
+    - HOST_ARCH_ARG: --host=i686-w64-mingw32
+      ADD_PATH_BASH: /mingw32/bin
+      ADD_PATH_CMD: C:\msys64\usr\bin;C:\msys64\mingw32\bin
+    - HOST_ARCH_ARG: --enable-msvc
+      ADD_PATH_BASH: /mingw64/bin
+      ADD_PATH_CMD: C:\msys64\usr\bin
 
 install:
-  - IF %ARCH%==win32-msvc14 (CALL C:\"Program Files (x86)\Microsoft Visual Studio 14.0\VC\vcvarsall.bat")
-  - IF %ARCH%==win32-msvc15 (CALL C:\"Program Files (x86)\Microsoft Visual Studio\2017\Community\VC\Auxiliary\Build\vcvarsall.bat" x64 8.1)
-  - IF %ARCH%==x86_64-w64-mingw32 (CALL C:\msys64\usr\bin\bash -lc "pacman -S mingw-w64-x86_64-lapack --noconfirm")
-  - IF %ARCH%==i686-w64-mingw32 (CALL C:\msys64\usr\bin\bash -lc "pacman -S mingw-w64-i686-lapack --noconfirm")
-  - C:\msys64\usr\bin\bash -lc ""
-
-build_script:
-  - C:\msys64\usr\bin\bash -lc "cd $APPVEYOR_BUILD_FOLDER; CoinUtils/get.dependencies.sh fetch --no-third-party"
-  - C:\msys64\usr\bin\bash -lc "cd $APPVEYOR_BUILD_FOLDER; export PATH=$ADD_PATH:$PATH; CoinUtils/get.dependencies.sh build $HOST_ARCH_ARG --verbosity=4 --test"
-=======
-    - ARCH: win32-msvc9
-      HOST_ARCH_ARG: --enable-msvc=MD
-      ADD_PATH: /mingw64/bin
-    - ARCH: win32-msvc14
-      HOST_ARCH_ARG: --enable-msvc
-      ADD_PATH: /mingw64/bin
-    - ARCH: win32-msvc15
-      HOST_ARCH_ARG: --enable-msvc
-      ADD_PATH: /mingw64/bin
-    - ARCH: x86_64-w64-mingw32
-      HOST_ARCH_ARG: --host=x86_64-w64-mingw32
-      ADD_PATH: /mingw64/bin
-    - ARCH: i686-w64-mingw32
-      HOST_ARCH_ARG: --host=i686-w64-mingw32
-      ADD_PATH: /mingw32/bin
-
-install:
-  - IF %ARCH%==win32-msvc9 (CALL C:\"Program Files (x86)\Microsoft Visual Studio 9.0\VC\vcvarsall.bat")
-  - IF %ARCH%==win32-msvc14 (CALL C:\"Program Files (x86)\Microsoft Visual Studio 14.0\VC\vcvarsall.bat")
-  - IF %ARCH%==win32-msvc15 (CALL C:\"Program Files (x86)\Microsoft Visual Studio 15.0\VC\vcvarsall.bat")
+  - C:\"Program Files (x86)\Microsoft Visual Studio 12.0\VC\vcvarsall.bat"
   - C:\msys64\usr\bin\bash -lc ""
 
 build_script:
   - C:\msys64\usr\bin\bash -lc "cd $APPVEYOR_BUILD_FOLDER; git clone https://github.com/coin-or-tools/BuildTools"
   - C:\msys64\usr\bin\bash -lc "cd $APPVEYOR_BUILD_FOLDER; BuildTools/get.dependencies.sh fetch --no-third-party"
-  - C:\msys64\usr\bin\bash -lc "cd $APPVEYOR_BUILD_FOLDER; export PATH=$ADD_PATH:$PATH; BuildTools/get.dependencies.sh build --build=x86_64-w64-mingw32 $HOST_ARCH_ARG --verbosity=2 --test"
->>>>>>> 8f52f121
+  - C:\msys64\usr\bin\bash -lc "cd $APPVEYOR_BUILD_FOLDER; export PATH=$ADD_PATH_BASH:$PATH; BuildTools/get.dependencies.sh build --build=x86_64-w64-mingw32 $HOST_ARCH_ARG --test
 
 test: off