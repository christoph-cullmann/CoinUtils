--- conflicted
+++ resolved
@@ -2,30 +2,7 @@
   - x64
 
 environment:
-  global:
-    MSYS2_BASEVER: 20150512
-    MSYS2_ARCH: x86_64
   matrix:
-<<<<<<< HEAD
-    - HOST_ARCH_ARG: --host=x86_64-w64-mingw32
-      ADD_PATH_BASH: /mingw64/bin
-      ADD_PATH_CMD: C:\msys64\usr\bin;C:\msys64\mingw64\bin
-    - HOST_ARCH_ARG: --host=i686-w64-mingw32
-      ADD_PATH_BASH: /mingw32/bin
-      ADD_PATH_CMD: C:\msys64\usr\bin;C:\msys64\mingw32\bin
-    - HOST_ARCH_ARG: --enable-msvc
-      ADD_PATH_BASH: /mingw64/bin
-      ADD_PATH_CMD: C:\msys64\usr\bin
-
-install:
-  - C:\"Program Files (x86)\Microsoft Visual Studio 12.0\VC\vcvarsall.bat"
-  - C:\msys64\usr\bin\bash -lc ""
-
-build_script:
-  - C:\msys64\usr\bin\bash -lc "cd $APPVEYOR_BUILD_FOLDER; git clone https://github.com/coin-or-tools/BuildTools"
-  - C:\msys64\usr\bin\bash -lc "cd $APPVEYOR_BUILD_FOLDER; BuildTools/get.dependencies.sh fetch --no-third-party"
-  - C:\msys64\usr\bin\bash -lc "cd $APPVEYOR_BUILD_FOLDER; export PATH=$ADD_PATH_BASH:$PATH; BuildTools/get.dependencies.sh build --build=x86_64-w64-mingw32 $HOST_ARCH_ARG --test
-=======
     - APPVEYOR_BUILD_WORKER_IMAGE: Visual Studio 2015
       ARCH: win32-msvc9
       HOST_ARCH_ARG: --enable-msvc=MD
@@ -57,6 +34,5 @@
   - C:\msys64\usr\bin\bash -lc "cd $APPVEYOR_BUILD_FOLDER; git clone https://github.com/coin-or/COIN-OR-OptimizationSuite COIN"
   - C:\msys64\usr\bin\bash -lc "cd $APPVEYOR_BUILD_FOLDER/COIN; ./coin.install.sh fetch --no-prompt --main-proj=%APPVEYOR_PROJECT_NAME% --no-third-party"
   - C:\msys64\usr\bin\bash -lc "cd $APPVEYOR_BUILD_FOLDER/COIN; export PATH=$ADD_PATH:$PATH; ./coin.install.sh build --no-prompt --main-proj=%APPVEYOR_PROJECT_NAME% --no-third-party --build=x86_64-w64-mingw32 $HOST_ARCH_ARG --verbosity=2 --test"
->>>>>>> 55468e76
 
 test: off